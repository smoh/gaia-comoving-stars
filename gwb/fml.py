from __future__ import division, print_function

# Third-party
import numpy as np
from scipy.misc import logsumexp

# Project
from .likelihood import ln_H1_marg_v_likelihood, ln_H2_marg_v_likelihood

__all__ = ['ln_H1_FML', 'ln_H2_FML']

def ln_parallax_prior(parallax, min_parallax=0.1):
    """
    Here we assume a uniform space density.

    Parameters
    ----------
    parallax : numeric, array_like [mas]
        The parallax(es) to evaluate the prior at.
    min_parallax : numeric (optional)
        The minimum parallax (maximum distance) to consider.
        The default is 0.1, a distance of 10 kpc.

    Returns
    -------
    lnp : `numpy.ndarray`
        An array of log-prior values evaluated at the input parallaxes.
    """
    parallax = np.atleast_1d(parallax)
    lnp = np.full(parallax.shape, -np.inf)
    good_ix = parallax > min_parallax
    lnp[good_ix] = -4*np.log(parallax[good_ix])
    return lnp

def get_posterior_distance_samples(star, size=1, min_parallax=0.1):
    """

    Parameters
    ----------
    star : `gwb.TGASStar`
    size : int (optional)
        The number of samples to return.
    min_parallax : numeric (optional)
        Passed through to ``ln_parallax_prior()``.
        The minimum parallax (maximum distance) to consider.
        The default is 0.1, a distance of 10 kpc.

    Returns
    -------
    distances : `numpy.ndarray`
        An array of samples from the distance posterior pdf for
        the given star. Will have shape ``(size,)``.
    """
    batch_size = size # MAGIC NUMBER
    maxiter = 8192 # MAGIC NUMBER

    samples = np.array([])
    iter = 0
    while len(samples) < size or iter == maxiter:
<<<<<<< HEAD
        batch = np.random.normal(star.parallax, np.sqrt(star.get_cov()[0,0]), size=batch_size)
=======
        batch = np.random.normal(star._data['parallax'], np.sqrt(star.get_cov()[0,0]), size=batch_size)
>>>>>>> cdd804e6
        tmps = ln_parallax_prior(batch, min_parallax=min_parallax)
        tmps -= tmps.max()

        uu_idx = np.log(np.random.uniform(size=batch_size)) < tmps
        samples = np.concatenate((samples, batch[uu_idx]))

        iter += 1

    if iter == maxiter:
        raise ValueError("Sampling reached maximum number of iterations.")

    return 1000/samples[:size]

def ln_H1_FML(star1, star2, Vinv, n_dist_samples=128, v_scatter=0.):
    dist1 = get_posterior_distance_samples(star1, size=n_dist_samples)
    dist2 = get_posterior_distance_samples(star2, size=n_dist_samples)
    ll_H1_at_samples = np.array([ln_H1_marg_v_likelihood(d1, d2, star1, star2, Vinv, v_scatter)
                                 for d1,d2 in zip(dist1, dist2)])
    return logsumexp(ll_H1_at_samples) - np.log(float(ll_H1_at_samples.size))

def ln_H2_FML(star1, star2, Vinv, n_dist_samples=128, v_scatter=0.):
    dist1 = get_posterior_distance_samples(star1, size=n_dist_samples)
    dist2 = get_posterior_distance_samples(star2, size=n_dist_samples)
    ll_H2_at_samples = np.array([ln_H2_marg_v_likelihood(d1, d2, star1, star2, Vinv, v_scatter)
                                 for d1,d2 in zip(dist1, dist2)])
    return logsumexp(ll_H2_at_samples) - np.log(float(ll_H2_at_samples.size))<|MERGE_RESOLUTION|>--- conflicted
+++ resolved
@@ -57,11 +57,7 @@
     samples = np.array([])
     iter = 0
     while len(samples) < size or iter == maxiter:
-<<<<<<< HEAD
-        batch = np.random.normal(star.parallax, np.sqrt(star.get_cov()[0,0]), size=batch_size)
-=======
         batch = np.random.normal(star._data['parallax'], np.sqrt(star.get_cov()[0,0]), size=batch_size)
->>>>>>> cdd804e6
         tmps = ln_parallax_prior(batch, min_parallax=min_parallax)
         tmps -= tmps.max()
 
