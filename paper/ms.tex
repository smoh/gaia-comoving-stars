--- conflicted
+++ resolved
@@ -257,12 +257,8 @@
   \item We assume that the uncertainties in the data---parallax, $\varpi$, and
     two proper motion components, $\propm = (\begin{array}[t]{c c} \mu_\alpha &
     \mu_\delta\end{array})^\mathsf{T}$---are Gaussian with known covariances
-<<<<<<< HEAD
     $\mat{C}$.
-=======
-    $\matrx{C}$.
-    %SMOH: mention GAIA paper that says Gaussian is good approximation?
->>>>>>> 5609a8ba
+    \todo{SMOH: mention GAIA paper that says Gaussian is good approximation?}
   \item We assume that the 3-space velocities of a given pair of stars
     $(\vec{v}_i, \vec{v}_j)$ in the \tgas\ sample (relative to the solar system
     barycenter) are either (1) co-moving with velocity drawn from a velocity
